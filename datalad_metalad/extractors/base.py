# emacs: -*- mode: python; py-indent-offset: 4; tab-width: 4; indent-tabs-mode: nil -*-
# ex: set sts=4 ts=4 sw=4 noet:
# ## ### ### ### ### ### ### ### ### ### ### ### ### ### ### ### ### ### ### ##
#
#   See COPYING file distributed along with the datalad package for the
#   copyright and license terms.
#
# ## ### ### ### ### ### ### ### ### ### ### ### ### ### ### ### ### ### ### ##
"""MetadataRecord extractor base class"""
import abc
import dataclasses
import enum
from typing import (
    Any,
    Dict,
    Generator,
    IO,
    List,
    Optional,
    Union,
)
from uuid import UUID

from datalad.distribution.dataset import Dataset


@dataclasses.dataclass
class FileInfo:
    type: str           # TODO: state constants
    git_sha_sum: str
    byte_size: int
    state: str          # TODO: state constants
    path: str
    intra_dataset_path: str


@dataclasses.dataclass
class ExtractorResult:
    extractor_version: str
    extraction_parameter: Dict[str, Any]
    extraction_success: bool
    datalad_result_dict: Dict[str, Any]
    immediate_data: Optional[Dict[str, Any]] = None


class DataOutputCategory(enum.Enum):
    """
    Describe how extractors output metadata.
    MetadataRecord can be small, like a few numbers,
    or large e.g. images or sets of images.

    An extractor can either output to a single file
    (FILE), or it can output a complex result,
    containing  multiple files and sub-directories
    to a directory (DIRECTORY), or it can return
    the result as immediate data in the extractor
    result object (IMMEDIATE).
    """
    FILE = 1
    DIRECTORY = 2
    IMMEDIATE = 3


class MetadataExtractorBase(metaclass=abc.ABCMeta):

    @abc.abstractmethod
    def extract(self,
                output_location: Optional[Union[IO, str]] = None
                ) -> ExtractorResult:
        """
        Run metadata extraction.

        The value of output_location depends on the data output
        category for this extractor.

        DataOutputCategory.IMMEDIATE:
        The value of output_location must be None.

        DataOutputCategory.FILE:
        The value of output_location is file descriptor for an
        empty binary file opened in read/write mode. The extractor
        should write all the metadata it outputs to the file.
        The content of the file will be added to the metadata.

        DataOutputCategory.DIRECTORY:
        The value of output_location is the path of a directory.
        The extractor should write all its output to files or
        subdirectories in the directory.
        The content of the directory will be added to the
        metadata.
        """
        raise NotImplementedError

    @abc.abstractmethod
    def get_id(self) -> UUID:
        """ Report the universally unique ID of the extractor """
        raise NotImplementedError

    @abc.abstractmethod
    def get_version(self) -> str:       # TODO shall we remove this and regard it as part of the state?
        """ Report the version of the extractor """
        raise NotImplementedError

    @abc.abstractmethod
    def get_data_output_category(self) -> DataOutputCategory:
        raise NotImplementedError

    def get_state(self, dataset):
        """Report on extractor-related state and configuration

        Extractors can reimplement this method to report arbitrary information
        in a dictionary. This information will be included in the metadata
        aggregate catalog in each dataset. Consequently, this information
        should be brief/compact and limited to essential facts on a
        comprehensive state of an extractor that "fully" determines its
        behavior. Only plain key-value items, with simple values, such a string
        int, float, or lists thereof, are supported.

        State information can be dataset-specific. The respective Dataset
        object instance is passed via the method's `dataset` argument.

        The state information will be recorded together with the parameters
        that the extractor used and associated with the emitted metadata.

        Primarily, this is useful for reporting
        per-extractor version information (such as a version for the extractor
        output format, or critical version information on external software
        components employed by the extractor), and potential configuration
        settings that determine the behavior of on extractor.

        """
        return {}


class DatasetMetadataExtractor(MetadataExtractorBase, metaclass=abc.ABCMeta):
    def __init__(self,
                 dataset: Dataset,
                 ref_commit: str,
                 parameter: Optional[Dict[str, Any]] = None):
        """
        Parameters
        ----------
        dataset : Dataset
          Dataset instance to extract metadata from.

        ref_commit : str
          SHA of the commit for which metadata should be created.
          Can be used for identification purposed, such as '@id'
          properties for JSON-LD documents on the dataset.
          # TODO: can this be git tree-nodes hashes as well?

        parameter: Dict[str, Any]
          Runtime parameter for the extractor. These may or may not
          override any defaults given in the dataset configuration.
          The extractor has to report the final applied parameter
          set in get_state.
        """
        self.dataset = dataset
        self.ref_commit = ref_commit
        self.parameter = parameter or {}

<<<<<<< HEAD
    def get_required_content(self) -> bool | Generator:
=======
    def get_required_content(self) -> Union[bool, Generator]:
>>>>>>> 58c51e5d
        """Let the extractor get the content that it needs locally.
        
        The default implementation is to do nothing and return True
        Extractors that overwrite this function can return a boolean
        (True/False) value OR yield DataLad result records.

        Returns
        -------
        bool
          True if all required content could be fetched, False
          otherwise. If False is returned, the extractor
          infrastructure will signal an error and the extractor's
          extract method will not be called.
        
        Yields
        ------
        dict
          DataLad result records. If a result record is yielded
          with a failure 'status' (i.e. equal to 'impossible' or
          'error') the extractor infrastructure will signal an error
          and the extractor's extract method will not be called.
        """
        return True


class FileMetadataExtractor(MetadataExtractorBase, metaclass=abc.ABCMeta):
    def __init__(self,
                 dataset: Dataset,
                 ref_commit: str,
                 file_info: FileInfo,
                 parameter: Optional[Dict[str, Any]] = None):
        """
        Parameters
        ----------
        dataset : Dataset
          Dataset instance to extract metadata from.

        ref_commit : str
          SHA of the commit for which metadata should be created.
          Can be used for identification purposed, such as '@id'
          properties for JSON-LD documents on the dataset.
          # TODO: can this be git tree-nodes hashes as well?

        file_info : FileInfo
          Information about the file for which metadata should be
          generated.
          (File infos are filtered to not contain any untracked
          content, or any files that are to be ignored for the
          purpose of metadata extraction, e.g. content under
          ".dataset/metadata".)

        parameter: Dict[str, Any]
          Runtime parameter for the extractor. These may or may not
          override any defaults given in the dataset configuration.
          The extractor has to report the final applied parameter
          set in get_state.
        """
        self.dataset = dataset
        self.ref_commit = ref_commit
        self.file_info = file_info
        self.parameter = parameter

    def is_content_required(self) -> bool:
        """
        Specify whether the content of the file defined in file_info
        must be available locally. If this method returns True, the
        metadata infrastructure will attempt to make the content
        available locally before calling the extractor-method.

        The default implementation returns False, i.e. indicates
        that the content in not required locally for the extractor
        to work.

        Returns
        -------
        True if the content must be available locally, False otherwise
        """
        return False


# NB: This is the legacy interface. We keep it around to
# use existing extractors with the file-dataset dichotomy.
# We call them with either with:
#
#   a) process_type: "file" and a status object with a
#      single file
#
#   b) process_type: "dataset" and a status object with dataset
#
#  Keep around for a bit more and then remove.
#
class MetadataExtractor(metaclass=abc.ABCMeta):
    # ATM this doesn't do anything, but inheritance from this class enables
    # detection of new-style extractor API

    @abc.abstractmethod
    def __call__(self,
                 dataset: Dataset,
                 refcommit: str,
                 process_type: str,
                 status: List):
        """Run metadata extraction

        Any implementation gets a comprehensive description of a dataset
        via the `status` argument. In many scenarios this can prevent
        needless interaction with the dataset on disk, or specific
        further queries via dataset or repository methods.

        Parameters
        ----------
        dataset : Dataset
          Dataset instance to extract metadata from.
        refcommit : str
          SHA of the commit that was determined to be the last metadata-relevant
          change in the dataset. Can be used for identification purposed, such
          '@id' properties for JSON-LD documents on the dataset.
        process_type : {'all', 'dataset', 'content'}
          Type of metadata to extract.
        status : list
          Status records produced by the `status` command for the given
          dataset. Records are filtered to not contain any untracked
          content, or any files that are to be ignored for the purpose
          of metadata extraction (e.g. content under .dataset/metadata).
          There are only records on content within the given dataset, not
          about content of any existing subdatasets.
        """
        raise NotImplementedError

    def get_required_content(self, dataset, process_type, status):
        """Report records for dataset content that must be available locally

        Any implementation can yield records in the given `status` that
        correspond to dataset content that must be available locally for an
        extractor to perform its work. It is acceptable to not yield such a
        record, or no records at all. In such case, the extractor is expected
        to handle the case of non-available content in some sensible way
        internally.

        The parameters are identical to those of
        `MetadataExtractor.__call__()`.

        Any content corresponding to a yielded record will be obtained
        automatically before metadata extraction is initiated. Hence any
        extractor reporting accurately can expect all relevant content
        to be present locally.

        Instead of a status record, it is also possible to return custom
        dictionaries that must contain a 'path' key, containing the absolute
        path to the required file within the given dataset.

        Example implementation::

            for s in status:
                if s['path'].endswith('.pdf'):
                    yield s
        """
        # be default an individual extractor is expected to manage
        # availability on its own
        return []

    def get_state(self, dataset):
        """Report on extractor-related state and configuration

        Extractors can reimplement this method to report arbitrary information
        in a dictionary. This information will be included in the metadata
        aggregate catalog in each dataset. Consequently, this information
        should be brief/compact and limited to essential facts on a
        comprehensive state of an extractor that "fully" determines its
        behavior. Only plain key-value items, with simple values, such a string
        int, float, or lists thereof, are supported.

        Any change in the reported state in comparison to a recorded state for
        an existing metadata aggregate will cause a re-extraction of metadata.
        The nature of the state change does not matter, as the entire
        dictionary will be compared.  Primarily, this is useful for reporting
        per-extractor version information (such as a version for the extractor
        output format, or critical version information on external software
        components employed by the extractor), and potential configuration
        settings that determine the behavior of on extractor.

        State information can be dataset-specific. The respective Dataset
        object instance is passed via the method's `dataset` argument.
        """
        return {}


# XXX this is the legacy-legacy interface, keep around for a bit more and then
# remove
class BaseMetadataExtractor:

    NEEDS_CONTENT = True   # majority of the extractors need data content

    def __init__(self, ds, paths):
        """
        Parameters
        ----------
        ds : dataset instance
          Dataset to extract metadata from.
        paths : list
          Paths to investigate when extracting content metadata
        """

        self.ds = ds
        self.paths = paths

    def get_metadata(self, dataset=True, content=True):
        """
        Returns
        -------
        dict or None, dict or None
          Dataset metadata dict, dictionary of filepath regexes with metadata,
          dicts, each return value could be None if there is no such metadata
        """
        # default implementation
        return \
            self._get_dataset_metadata() if dataset else None, \
            ((k, v) for k, v in self._get_content_metadata()) if content else None

    def _get_dataset_metadata(self):
        """
        Returns
        -------
        dict
          keys and values are arbitrary
        """
        raise NotImplementedError

    def _get_content_metadata(self):
        """Get ALL metadata for all dataset content.

        Possibly limited to the paths given to the extractor.

        Returns
        -------
        generator((location, metadata_dict))
        """
        raise NotImplementedError<|MERGE_RESOLUTION|>--- conflicted
+++ resolved
@@ -159,11 +159,7 @@
         self.ref_commit = ref_commit
         self.parameter = parameter or {}
 
-<<<<<<< HEAD
-    def get_required_content(self) -> bool | Generator:
-=======
     def get_required_content(self) -> Union[bool, Generator]:
->>>>>>> 58c51e5d
         """Let the extractor get the content that it needs locally.
         
         The default implementation is to do nothing and return True
